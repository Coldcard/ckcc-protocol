#!/usr/bin/env python
#
# (c) Copyright 2021 by Coinkite Inc. This file is covered by license found in COPYING-CC.
#
# To use this, install with:
#
#   pip install --editable .
#
# That will create the command "ckcc" in your path.
#
# Background:
# - see <https://github.com/trezor/cython-hidapi/blob/master/hid.pyx> for HID api 
#
#
import hid, click, sys, os, pdb, struct, time, io, re, json, contextlib
from pprint import pformat
from binascii import b2a_hex, a2b_hex
from hashlib import sha256
from base64 import b64encode
from functools import wraps
from base64 import b64decode, b64encode

from ckcc.protocol import CCProtocolPacker, CCProtocolUnpacker
from ckcc.protocol import CCProtoError, CCUserRefused, CCBusyError
from ckcc.constants import MAX_MSG_LEN, MAX_BLK_LEN, MAX_USERNAME_LEN
from ckcc.constants import USER_AUTH_HMAC, USER_AUTH_TOTP, USER_AUTH_HOTP, USER_AUTH_SHOW_QR
from ckcc.constants import AF_CLASSIC, AF_P2SH, AF_P2WPKH, AF_P2WSH, AF_P2WPKH_P2SH, AF_P2WSH_P2SH
from ckcc.constants import STXN_FINALIZE, STXN_VISUALIZE, STXN_SIGNED
from ckcc.client import ColdcardDevice, COINKITE_VID, CKCC_PID
from ckcc.sigheader import FW_HEADER_SIZE, FW_HEADER_OFFSET, FW_HEADER_MAGIC
from ckcc.utils import dfu_parse, calc_local_pincode, xfp2str, B2A
from ckcc.electrum import filepath_append_cc, convert2cc

global force_serial
force_serial = None
global force_plaintext
force_plaintext = False

# First account, not change, first index for Bitcoin mainnet in BIP44 path
BIP44_FIRST = "m/44'/0'/0'/0/0"

# Cleanup display (supress traceback) for user-feedback exceptions
_sys_excepthook = sys.excepthook
def my_hook(ty, val, tb):
    if ty in { CCProtoError, CCUserRefused, CCBusyError }:
        print("\n\n%s" % val, file=sys.stderr)
    else:
        return _sys_excepthook(ty, val, tb)
sys.excepthook=my_hook

<<<<<<< HEAD
=======
B2A = lambda x: b2a_hex(x).decode('ascii')


def xfp2str(xfp):
    # Standardized way to show an xpub's fingerprint... it's a 4-byte string
    # and not really an integer. Used to show as '0x%08x' but that's wrong endian.
    return b2a_hex(struct.pack('<I', xfp)).decode('ascii').upper()
>>>>>>> 359aca85


@contextlib.contextmanager
def get_device():
    device = ColdcardDevice(sn=force_serial, encrypt=not force_plaintext)
    yield device
    device.close()


# Options we want for all commands
@click.group()
@click.option('--serial', '-s', default=None, metavar="HEX",
                    help="Operate on specific unit (default: first found)")
@click.option('--simulator', '-x', default=False, is_flag=True,
                    help="Connect to the simulator via Unix socket")
@click.option('--plaintext', '-P', default=False, is_flag=True,
                    help="Disable USB link-layer encryption")
def main(serial, simulator, plaintext):
    global force_serial, force_plaintext
    force_serial = serial
    force_plaintext = plaintext

    if simulator:
        force_serial = '/tmp/ckcc-simulator.sock'


def display_errors(f):
    # clean-up display of errors from Coldcard
    @wraps(f)
    def wrapper(*args, **kws):
        try:
            return f(*args, **kws)
        except CCProtoError as exc:
            click.echo("\n%s\n" % str(exc.args[0]))
            sys.exit(1)
    return wrapper


@main.command()
def debug():
    """Start interactive (local) debug session"""
    import code
    import readline
    import atexit
    import os
            
    class HistoryConsole(code.InteractiveConsole):
        def __init__(self, locals=None, filename="<console>",
                     histfile=os.path.expanduser("~/.console-history")):
            code.InteractiveConsole.__init__(self, locals, filename)
            self.init_history(histfile)
        
        def init_history(self, histfile):
            readline.parse_and_bind("tab: complete")
            if hasattr(readline, "read_history_file"):
                try:
                    readline.read_history_file(histfile)
                except IOError:
                    pass
                atexit.register(self.save_history, histfile)
        
        def save_history(self, histfile):
            readline.write_history_file(histfile)

    # useful stuff
    import pdb
    from pdb import pm
    CC = ColdcardDevice(sn=force_serial, encrypt=False)
    SR = CC.send_recv

    cli = HistoryConsole(locals=dict(globals(), **locals()))
    cli.interact(banner="Go for it: 'CC' is the connected device, SR=CC.send_recv", exitmsg='')


@main.command('list')
def _list():
    """List all attached Coldcard devices"""

    count = 0
    for info in hid.enumerate(COINKITE_VID, CKCC_PID):
        click.echo("\nColdcard {serial_number}:\n{nice}".format(
                            nice=pformat(info, indent=4)[1:-1], **info))
        count += 1

    if not count:
        click.echo("(none found)")


@main.command()
def logout():
    """Securely logout of device (will require replug to start over)"""
    with get_device() as dev:
        resp = dev.send_recv(CCProtocolPacker.logout())
        print("Device says: %r" % resp if resp else "Okay!")


@main.command()
def reboot():
    """Reboot coldcard, force relogin and start over"""
    with get_device() as dev:
        resp = dev.send_recv(CCProtocolPacker.reboot())
        print("Device says: %r" % resp if resp else "Okay!")


@main.command('bag')
@click.option('--number', '-n', metavar='BAG_NUMBER', default=None)
def bag_number(number):
    """Factory: set or read bag number -- single use only!"""
    with get_device() as dev:
        nn = b'' if not number else number.encode('ascii')

        resp = dev.send_recv(CCProtocolPacker.bag_number(nn))

        print("Bag number: %r" % resp)


@main.command('test')
@click.option('--single', '-s', default=None,
            type=click.IntRange(0,255), help='If set, use this value on wire.')
def usb_test(single):
    """Test USB connection (debug/dev)"""
    with get_device() as dev:
        rng = []
        rng.extend(range(55, 66))       # buggy lengths are around 64
        rng.extend(range(1013, 1024))

        # we have 4 bytes of overhead (args) for ping cmd, so this will be max-length
        rng.extend(range(MAX_MSG_LEN-10, MAX_MSG_LEN-4))

        #print(repr(rng))

        for i in rng:
            print("Ping with length: %d" % i, end='')
            body = os.urandom(i) if single is None else bytes([single]*i)
            rb = dev.send_recv(CCProtocolPacker.ping(body))
            assert rb == body, "Fail @ len: %d, got back %d bytes\n%r !=\n%r" % (
                                            i, len(rb), b2a_hex(body), b2a_hex(rb))
            print("  Okay")


def real_file_upload(fd, dev, blksize=MAX_BLK_LEN, do_upgrade=False, do_reboot=True):
    # learn size (portable way)
    offset = 0
    sz = fd.seek(0, 2)
    fd.seek(0)

    if do_upgrade:
        # Unwrap DFU contents, if needed. Also handles raw binary file.
        try:
            if fd.read(5) == b'DfuSe':
                # expecting a DFU-wrapped file.
                fd.seek(0)
                offset, sz, *_ = dfu_parse(fd)
            else:
                # assume raw binary
                pass

            assert sz % 256 == 0, "un-aligned size: %s" % sz
            fd.seek(offset+FW_HEADER_OFFSET)
            hdr = fd.read(FW_HEADER_SIZE)

            magic = struct.unpack_from("<I", hdr)[0]
            #print("hdr @ 0x%x: %s" % (FW_HEADER_OFFSET, b2a_hex(hdr)))
        except Exception:
            magic = None

        if magic != FW_HEADER_MAGIC:
            click.echo("This does not look like a firmware file! Bad magic value.")
            sys.exit(1)

        fd.seek(offset)

    click.echo("%d bytes (start @ %d) to send from %r" % (sz, fd.tell(), 
            os.path.basename(fd.name) if hasattr(fd, 'name') else 'memory'), err=1)

    left = sz
    chk = sha256()
    with click.progressbar(range(0, sz, blksize), label="Uploading") as bar:
        for pos in bar:
            here = fd.read(min(blksize, left))
            if not here: break
            left -= len(here)
            result = dev.send_recv(CCProtocolPacker.upload(pos, sz, here))
            assert result == pos, "Got back: %r" % result
            chk.update(here)

    # do a verify
    expect = chk.digest()
    result = dev.send_recv(CCProtocolPacker.sha256())
    assert len(result) == 32
    if result != expect:
        click.echo("Wrong checksum:\nexpect: %s\n   got: %s" 
                    % (b2a_hex(expect).decode('ascii'), b2a_hex(result).decode('ascii')), err=1)
        sys.exit(1)

    if not do_upgrade:
        return sz, expect

    # AFTER fully uploaded and verified, write a copy of the signature header
    # onto the end of flash. Bootrom uses this to check entire file uploaded.
    result = dev.send_recv(CCProtocolPacker.upload(sz, sz+FW_HEADER_SIZE, hdr))
    assert result==sz, "failed to write trailer"

    # check also SHA after that!
    chk.update(hdr)
    expect = chk.digest()
    final_chk = dev.send_recv(CCProtocolPacker.sha256())
    assert expect == final_chk, "Checksum mismatch after all that?"

    if do_reboot:
        click.echo("Upgrade started. Observe Coldcard screen for progress.", err=1)
        dev.send_recv(CCProtocolPacker.reboot())


@main.command('upload')
@click.argument('filename', type=click.File('rb'))
@click.option('--blksize', default=MAX_BLK_LEN, 
            type=click.IntRange(256, MAX_BLK_LEN), help='Block size to use (testing)')
@click.option('--multisig', '-m', default=False, is_flag=True,
                                    help='Attempt multisig enroll using file')
def file_upload(filename, blksize, multisig=False):
    """Send file to Coldcard (PSBT transaction or firmware)"""

    # NOTE: mostly for debug/dev usage.
    with get_device() as dev:

        file_len, sha = real_file_upload(filename, dev, blksize=blksize)

        if multisig:
            dev.send_recv(CCProtocolPacker.multisig_enroll(file_len, sha))


@main.command('upgrade')
@click.argument('filename', type=click.File('rb'), metavar="FIRMWARE.dfu",
                    default='../stm32/firmware-signed.dfu')
@click.option('--stop-early', '-s', default=False, is_flag=True, help='Stop just before reboot')
def firmware_upgrade(filename, stop_early):
    """Send firmware file (.dfu) and trigger upgrade process"""
    with get_device() as dev:
        real_file_upload(filename, dev, do_upgrade=True, do_reboot=(not stop_early))


@main.command('xpub')
@click.argument('subpath', default='m')
def get_xpub(subpath):
    """Get the XPUB for this wallet (master level, or any derivation)"""

    with get_device() as dev:
        if len(subpath) == 1:
            if subpath[0] == 'bip44':
                subpath = BIP44_FIRST

        xpub = dev.send_recv(CCProtocolPacker.get_xpub(subpath), timeout=None)

        click.echo(xpub)


@main.command('pubkey')
@click.argument('subpath', default='m')
def get_pubkey(subpath):
    """
    Get the public key for a derivation path

    Dump 33-byte (compressed, SEC encoded) public key value.
    """
    try:
        from pycoin.key.BIP32Node import BIP32Node
    except Exception:
        raise click.Abort("pycoin must be installed, not found.")

    with get_device() as dev:

        xpub = dev.send_recv(CCProtocolPacker.get_xpub(subpath), timeout=None)

        node = BIP32Node.from_hwif(xpub)

        click.echo(b2a_hex(node.sec()))


@main.command('xfp')
@click.option('--swab', '-s', is_flag=True, help='Reverse endian of result (32-bit)')
def get_fingerprint(swab):
    """Get the fingerprint for this wallet (master level)"""
    with get_device() as dev:
        xfp = dev.master_fingerprint
        assert xfp

        if swab:
            # this is how we used to show XFP values: LE32 hex with 0x in front.
            click.echo('0x%08x' % xfp)
        else:
            # network order = BE32 = top 32-bits of hash160(pubkey) = 4 bytes in bip32 serialization
            click.echo(xfp2str(xfp))


@main.command('version')
def get_version():
    """Get the version of the firmware installed"""
    with get_device() as dev:

        v = dev.send_recv(CCProtocolPacker.version())

        click.echo(v)


@main.command('chain')
def get_block_chain():
    """
    Get which blockchain (Bitcoin/Testnet) is configured.
    BTC=>Bitcoin  or  XTN=>Bitcoin Testnet
    """
    with get_device() as dev:
        code = dev.send_recv(CCProtocolPacker.block_chain())
        click.echo(code)


@main.command('eval')
@click.argument('stmt', nargs=-1)
def run_eval(stmt):
    """Simulator only: eval a python statement"""
    with get_device() as dev:
        stmt = ' '.join(stmt)
        v = dev.send_recv(b'EVAL' + stmt.encode('utf-8'))
        click.echo(v)


@main.command('exec')
@click.argument('stmt', nargs=-1)
def run_eval(stmt):
    """Simulator only: exec a python script"""
    with get_device() as dev:
        stmt = ' '.join(stmt)
        v = dev.send_recv(b'EXEC' + stmt.encode('utf-8'))
        click.echo(v)


@main.command('msg')
@click.argument('message')
@click.option('--path', '-p', default=BIP44_FIRST, 
        help=f'Derivation for key to use [default: {BIP44_FIRST}]', metavar="DERIVATION")
@click.option('--verbose', '-v', is_flag=True, help='Include fancy ascii armour')
@click.option('--just-sig', '-j', is_flag=True, help='Just the signature itself, nothing more')
@click.option('--segwit', '-s', is_flag=True, help='Address in segwit native (p2wpkh, bech32)')
@click.option('--wrap', '-w', is_flag=True, help='Address in segwit wrapped in P2SH (p2wpkh)')
def sign_message(message, path, verbose=True, just_sig=False, wrap=False, segwit=False):
    """Sign a short text message"""
    with get_device() as dev:

        if wrap:
            addr_fmt = AF_P2WPKH_P2SH
        elif segwit:
            addr_fmt = AF_P2WPKH
        else:
            addr_fmt = AF_CLASSIC

        # NOTE: initial version of firmware not expected to do segwit stuff right, since
        # standard very much still in flux, see: <https://github.com/bitcoin/bitcoin/issues/10542>

        # not enforcing policy here on msg contents, so we can define that on product
        message = message.encode('ascii') if not isinstance(message, bytes) else message

        ok = dev.send_recv(CCProtocolPacker.sign_message(message, path, addr_fmt), timeout=None)
        assert ok == None

        print("Waiting for OK on the Coldcard...", end='', file=sys.stderr)
        sys.stderr.flush()

        while 1:
            time.sleep(0.250)
            done = dev.send_recv(CCProtocolPacker.get_signed_msg(), timeout=None)
            if done == None:
                continue

            break

        print("\r                                  \r", end='', file=sys.stderr)
        sys.stderr.flush()

        if len(done) != 2:
            click.echo('Failed: %r' % done)
            sys.exit(1)

        addr, raw = done

        sig = str(b64encode(raw), 'ascii').replace('\n', '')

        if just_sig:
            click.echo(str(sig))
        elif verbose:
            click.echo('-----BEGIN SIGNED MESSAGE-----\n{msg}\n-----BEGIN '
                      'SIGNATURE-----\n{addr}\n{sig}\n-----END SIGNED MESSAGE-----'.format(
                            msg=message.decode('ascii'), addr=addr, sig=sig))
        else:
            click.echo('%s\n%s\n%s' % (message.decode('ascii'), addr, sig))


def wait_and_download(dev, req, fn):
    # Wait for user action on the device... by polling w/ indicated request
    # - also download resulting file
    print("Waiting for OK on the Coldcard...", end='', file=sys.stderr)
    sys.stderr.flush()

    while 1:
        time.sleep(0.250)
        done = dev.send_recv(req, timeout=None)
        if done == None:
            continue
        break

    print("\r                                  \r", end='', file=sys.stderr)
    sys.stderr.flush()

    if len(done) != 2:
        click.echo('Failed: %r' % done)
        sys.exit(1)

    result_len, result_sha = done

    # download the result.

    click.echo("Ok! Downloading result (%d bytes)" % result_len, err=1)
    result = dev.download_file(result_len, result_sha, file_number=fn)

    return result, result_sha


@main.command('sign')
@click.argument('psbt_in', type=click.File('rb'))
@click.argument('psbt_out', type=click.File('wb'), required=False)
@click.option('--verbose', '-v', is_flag=True, help='Show more details')
@click.option('--finalize', '-f', is_flag=True, help='Show final signed transaction, ready for transmission')
@click.option('--visualize', '-z', is_flag=True, help='Show text of Coldcard\'s interpretation of the transaction (does not create transaction, no interaction needed)')
@click.option('--signed', '-s', is_flag=True, help='Include a signature over visualization text')
@click.option('--hex', '-x', 'hex_mode', is_flag=True, help="Write out (signed) PSBT in hexidecimal")
@click.option('--base64', '-6', 'b64_mode', is_flag=True, help="Write out (signed) PSBT encoded in base64")
@display_errors
def sign_transaction(psbt_in, psbt_out=None, verbose=False, b64_mode=False, hex_mode=False, finalize=False, visualize=False, signed=False):
    """Approve a spending transaction by signing it on Coldcard"""
    with get_device() as dev:
        dev.check_mitm()

        # Handle non-binary encodings, and incorrect files.
        taste = psbt_in.read(10)
        psbt_in.seek(0)
        if taste == b'70736274ff' or taste == b'70736274FF':
            # Looks hex encoded; make into binary again
            hx = ''.join(re.findall(r'[0-9a-fA-F]*', psbt_in.read().decode('ascii')))
            psbt_in = io.BytesIO(a2b_hex(hx))
        elif taste[0:6] == b'cHNidP':
            # Base64 encoded input
            psbt_in = io.BytesIO(b64decode(psbt_in.read()))
        elif taste[0:5] != b'psbt\xff':
            click.echo("File doesn't have PSBT magic number at start.")
            sys.exit(1)

        # upload the transaction
        txn_len, sha = real_file_upload(psbt_in, dev)

        flags = 0x0
        if visualize or signed:
            flags |= STXN_VISUALIZE
            if signed:
                flags |= STXN_SIGNED
        elif finalize:
            flags |= STXN_FINALIZE

        # start the signing process
        ok = dev.send_recv(CCProtocolPacker.sign_transaction(txn_len, sha, flags=flags), timeout=None)
        assert ok is None

        # errors will raise here, no need for error display
        result, _ = wait_and_download(dev, CCProtocolPacker.get_signed_txn(), 1)

        # If 'finalize' is set, we are outputing a bitcoin transaction,
        # ready for the p2p network. If the CC wasn't able to finalize it,
        # an exception would have occured. Most people will want hex here, but
        # resisting the urge to force it.

        if visualize:
            if psbt_out:
                psbt_out.write(result)
            else:
                click.echo(result, nl=False)
        else:
            # save it
            if hex_mode:
                result = b2a_hex(result)
            elif b64_mode or (not psbt_out and os.isatty(0)):
                result = b64encode(result)

            if psbt_out:
                psbt_out.write(result)
            else:
                click.echo(result)


@main.command('backup')
@click.option('--outdir', '-d', 
            type=click.Path(exists=True,dir_okay=True, file_okay=False, writable=True),
            help="Save into indicated directory (auto filename)", default='.')
@click.option('--outfile', '-o', metavar="filename.7z",
                        help="Name for backup file", default=None,
                        type=click.File('wb'))
#@click.option('--verbose', '-v', is_flag=True, help='Show more details')
@display_errors
def start_backup(outdir, outfile, verbose=False):
    """
    Creates 7z encrypted backup file after prompting user to remember a massive passphrase.
    Downloads the AES-encrypted data backup and by default, saves into current directory using
    a filename based on today's date.
    """
    with get_device() as dev:
        dev.check_mitm()

        ok = dev.send_recv(CCProtocolPacker.start_backup())
        assert ok == None

        result, chk = wait_and_download(dev, CCProtocolPacker.get_backup_file(), 0)

        if outfile:
            outfile.write(result)
            outfile.close()
            fn = outfile.name
        else:
            assert outdir

            # pick a useful filename, if they gave a dirname
            fn = os.path.join(outdir, time.strftime('backup-%Y%m%d-%H%M.7z'))

            open(fn, 'wb').write(result)

        click.echo("Wrote %d bytes into: %s\nSHA256: %s" % (len(result), fn, str(b2a_hex(chk), 'ascii')))


@main.command('addr')
@click.argument('path', default=BIP44_FIRST, metavar='[m/1/2/3]', required=False)
@click.option('--segwit', '-s', is_flag=True, help='Show in segwit native (p2wpkh, bech32)')
@click.option('--wrap', '-w', is_flag=True, help='Show in segwit wrapped in P2SH (p2wpkh)')
@click.option('--quiet', '-q', is_flag=True, help='Show less details; just the address')
@click.option('--path', '-p', default=BIP44_FIRST, help='Derivation for key to show (or first arg)')
def show_address(path, quiet=False, segwit=False, wrap=False):
    """Show the human version of an address"""
    with get_device() as dev:
        if wrap:
            addr_fmt = AF_P2WPKH_P2SH
        elif segwit:
            addr_fmt = AF_P2WPKH
        else:
            addr_fmt = AF_CLASSIC

        addr = dev.send_recv(CCProtocolPacker.show_address(path, addr_fmt), timeout=None)

        if quiet:
            click.echo(addr)
        else:
            click.echo('Displaying address:\n\n%s\n' % addr)


def str_to_int_path(xfp, path):
    # convert text  m/34'/33/44 into BIP174 binary compat format
    # - include hex for fingerprint (m) as first arg

    rv = [struct.unpack('<I', a2b_hex(xfp))[0]]
    for i in path.split('/'):
        if i == 'm':
            continue
        if not i:
            continue      # trailing or duplicated slashes
        
        if i[-1] in "'phHP":
            assert len(i) >= 2, i
            here = int(i[:-1]) | 0x80000000
        else:
            here = int(i)
            assert 0 <= here < 0x80000000, here
        
        rv.append(here)

    return rv


@main.command('p2sh')
@click.argument('script', type=str, nargs=1, required=True)
@click.argument('fingerprints', type=str, nargs=-1, required=True)
@click.option('--segwit', '-s', is_flag=True, help='Show in segwit native (p2wpkh, bech32)')
@click.option('--wrap', '-w', is_flag=True, help='Show as segwit wrapped in P2SH (p2wpkh)')
@click.option('--quiet', '-q', is_flag=True, help='Show less details; just the address')
def show_address(script, fingerprints, quiet=False, segwit=False, wrap=False):
    """
    Show a multisig payment address on-screen.

    Needs a redeem script and list of fingerprint/path (4369050F/1/0/0 for example).

    This is provided as a demo or debug feature. You'll need need some way to
    generate the full redeem script (hex), and the fingerprints and paths used to
    generate each public key inside that. The order of fingerprint/paths must
    match order of pubkeys in the script.
    """
    with get_device() as dev:

        addr_fmt = AF_P2SH
        if segwit:
            addr_fmt = AF_P2WSH
        if wrap:
            addr_fmt = AF_P2WSH_P2SH

        script = a2b_hex(script)
        N = len(fingerprints)

        assert 1 <= N <= 15, "bad N"

        min_signers = script[0] - 80
        assert 1 <= min_signers <= N, "bad M"

        assert script[-1] == 0xAE, "expect script to end with OP_CHECKMULTISIG"
        assert script[-2] == 80+N, "second last byte should encode N"

        xfp_paths = []
        for idx, xfp in enumerate(fingerprints):
            assert '/' in xfp, 'Needs a XFP/path: ' + xfp
            xfp, p = xfp.split('/', 1)

            xfp_paths.append(str_to_int_path(xfp, p))

        addr = dev.send_recv(CCProtocolPacker.show_p2sh_address(
                                min_signers, xfp_paths, script, addr_fmt=addr_fmt), timeout=None)

        if quiet:
            click.echo(addr)
        else:
            click.echo('Displaying address:\n\n%s\n' % addr)


@main.command('pass')
@click.argument('passphrase', required=False)
@click.option('--passphrase', prompt=True, hide_input=True,
              confirmation_prompt=False)
@click.option('--verbose', '-v', is_flag=True, help='Show new root xpub')
def bip39_passphrase(passphrase, verbose=False):
    """Provide a BIP39 passphrase"""

    with get_device() as dev:
        dev.check_mitm()

        ok = dev.send_recv(CCProtocolPacker.bip39_passphrase(passphrase), timeout=None)
        assert ok == None

        print("Waiting for OK on the Coldcard...", end='', file=sys.stderr)
        sys.stderr.flush()

        while 1:
            time.sleep(0.250)
            done = dev.send_recv(CCProtocolPacker.get_passphrase_done(), timeout=None)
            if done == None:
                continue
            break

        print("\r                                  \r", end='', file=sys.stderr)
        sys.stderr.flush()

        if verbose:
            xpub = done
            click.echo(xpub)
        else:
            click.echo('Done.')


@main.command('multisig')
@click.option('--min-signers', '-m', type=int, help='Minimum M signers of N required to approve (default: all)', default=0)
@click.option('--signers', '-n', 'num_signers', type=int, help='N signers in wallet', default=3)
@click.option('--name', '-l', type=str, help='Wallet name on Coldcard', default='Unnamed')
@click.option('--output-file', '-f', type=click.File('wt', lazy=True),
                                help='Save configuration to file')
@click.option('--verbose', '-v', is_flag=True, help='Show file uploaded')
@click.option('--path', '-p', default="m/45'", help="Derivation for key (default: BIP45 = m/45')")
@click.option('--add', '-a', 'just_add', is_flag=True, help='Just show line required to add this Coldcard')
def enroll_xpub(name, min_signers, path,  num_signers, output_file=None, verbose=False, just_add=False):
    """
    Create a skeleton file which defines a multisig wallet.
    When completed, use with: "ckcc upload -m wallet.txt" or put on SD card.
    """
    with get_device() as dev:
        dev.check_mitm()

        xfp = dev.master_fingerprint
        my_xpub = dev.send_recv(CCProtocolPacker.get_xpub(path), timeout=None)
        new_line = "%s: %s" % (xfp2str(xfp), my_xpub)

        if just_add:
            click.echo(new_line)
            sys.exit(0)

        N = num_signers

        if N < min_signers:
            N = min_signers

        if not (1 <= N < 15):
            click.echo("N must be 1..15")
            sys.exit(1)

        if min_signers == 0:
            min_signers = N

        if not (1 <= min_signers <= N):
            click.echo(f"Minimum number of signers (M) must be between 1 and N={N}")
            sys.exit(1)

        if not (1 <= len(name) <= 20) or name != str(name.encode('utf8'), 'ascii', 'ignore'):
            click.echo("Name must be between 1 and 20 characters of ASCII.")
            sys.exit(1)

        # render into a template
        config = f'name: {name}\npolicy: {min_signers} of {N}\n\n#path: {path}\n{new_line}\n'
        if num_signers != 1:
            config += '\n'.join(f'#{i+2}# FINGERPRINT: xpub123123123123123' for i in range(num_signers-1))
            config += '\n'

        if verbose or not output_file:
            click.echo(config[:-1])

        if output_file:
            output_file.write(config)
            output_file.close()
            click.echo(f"Wrote to: {output_file.name}")


@main.command('hsm-start')
@click.argument('policy', type=click.Path(exists=True,dir_okay=False), metavar="policy.json", required=False)
@click.option('--dry-run', '-n', is_flag=True, help="Just validate file, don't upload")
def hsm_setup(policy=None, dry_run=False):
    """
    Enable Hardware Security Module (HSM) mode.

    Upload policy file (or use existing policy) and start HSM mode on device. User must approve startup.
    All PSBT's will be signed automatically based on that policy.
    """
    with get_device() as dev:
        dev.check_mitm()
        if policy:
            if dry_run:
                # check it looks reasonable, but jsut a JSON check
                raw = open(policy, 'rt').read()
                j = json.loads(raw)

                click.echo("Policy ok")
                sys.exit(0)

            file_len, sha = real_file_upload(open(policy, 'rb'), dev)

            dev.send_recv(CCProtocolPacker.hsm_start(file_len, sha))
        else:
            if dry_run:
                raise click.UsageError("Dry run not useful without a policy file to check.")

            dev.send_recv(CCProtocolPacker.hsm_start())

        click.echo("Approve HSM policy on Coldcard screen.")


@main.command('hsm')
def hsm_status():
    """
    Get current status of HSM feature.
    Is it running, what is the policy (summary only).
    """
    with get_device() as dev:
        dev.check_mitm()

        resp = dev.send_recv(CCProtocolPacker.hsm_status())

        o = json.loads(resp)

        click.echo(pformat(o))


@main.command('user')
@click.argument('username', type=str, metavar="USERNAME", required=True)
@click.option('--totp', '-t', 'totp_create', is_flag=True, help='Do TOTP and let Coldcard pick secret (default)')
@click.option('--pass', 'pick_pass', is_flag=True, help='Use a password picked by Coldcard')
@click.option('--ask-pass', '-a', is_flag=True, help='Define password here (interactive)')
@click.option('--totp-secret', '-s', help='BASE32 encoded secret for TOTP 2FA method (not great)')
@click.option('--text-secret', '-p', help='Provide password on command line (not great)')
@click.option('--delete', '-d', 'do_delete', is_flag=True, help='Remove a user by name')
@click.option('--show-qr', '-q', is_flag=True, help='Show enroll QR contents (locally)')
@click.option('--hotp', is_flag=True, help='Use HOTP instead of TOTP (dev only)')
def new_user(username, totp_create=False, totp_secret=None, text_secret=None, ask_pass=False,
                do_delete=False, debug=False, show_qr=False, hotp=False, pick_pass=False):
    """
    Create a new user on the Coldcard for HSM policy (also delete).

    You can input a password (interactively), or one can be picked
    by the Coldcard. When possible the QR to enrol your 2FA app will
    be shown on the Coldcard screen.
    """
    from base64 import b32encode, b32decode

    username = username.encode('ascii')
    assert 1 <= len(username) <= MAX_USERNAME_LEN, "Username length wrong"

    with get_device() as dev:
        dev.check_mitm()

        if do_delete:
            dev.send_recv(CCProtocolPacker.delete_user(username))
            click.echo('Deleted, if it was there')
            return

        if ask_pass:
            assert not text_secret, "dont give and ask for password"
            text_secret = click.prompt('Password (hidden)', hide_input=True, confirmation_prompt=True)
            mode = USER_AUTH_HMAC

        if totp_secret:
            secret = b32decode(totp_secret, casefold=True)
            assert len(secret) in {10, 20}
            mode = USER_AUTH_TOTP
        elif hotp:
            mode = USER_AUTH_HOTP
            secret = b''
        elif pick_pass or text_secret:
            mode = USER_AUTH_HMAC
        else:
            # default is TOTP
            secret = b''
            mode = USER_AUTH_TOTP

        if mode == USER_AUTH_HMAC:
            # default is text passwords
            secret = dev.hash_password(text_secret.encode('utf8')) if text_secret else b''
            assert not show_qr, 'QR not appropriate for text passwords'

        if not secret and not show_qr:
            # ask the Coldcard to show the QR (for password or TOTP shared secret)
            mode |= USER_AUTH_SHOW_QR

        new_secret = dev.send_recv(CCProtocolPacker.create_user(username, mode, secret))

        if show_qr and new_secret:
            # format the URL thing ... needs a spec
            username = username.decode('ascii')
            secret = new_secret or b32encode(secret).decode('ascii')
            mode = 'hotp' if mode == USER_AUTH_HOTP else 'totp'
            click.echo(f'otpauth://{mode}/{username}?secret={secret}&issuer=Coldcard%20{dev.serial}')
        elif not text_secret and new_secret:
            click.echo(f'New password is: {new_secret}')
        else:
            click.echo('Done')


@main.command('local-conf')
@click.argument('psbt-file', type=click.File('rb'), required=True, metavar="Binary PSBT")
@click.option('--next', '-n', 'next_code', type=str, help='next_local_code from Coldcard (default: ask it)')
def user_auth(psbt_file, next_code=None):
    """
    Generate the 6-digit code needed for a specific PSBT file to authorize
    it's signing on the Coldcard in HSM mode.
    """
    if not next_code:
        with get_device() as dev:
            dev.check_mitm()
            resp = dev.send_recv(CCProtocolPacker.hsm_status())
            o = json.loads(resp)

        assert o['active'], "Coldcard not in HSM mode"

        next_code = o['next_local_code']

    psbt_hash = sha256(psbt_file.read()).digest()

    rv = calc_local_pincode(psbt_hash, next_code)

    print("Local authorization code is:\n\n\t%s\n" % rv)


@main.command('auth')
@click.argument('username', type=str, metavar="USERNAME", required=True)
@click.argument('token', type=str, metavar="[TOTP]", required=False)
@click.option('--psbt-file', '-f', type=click.File('rb'), required=False)
@click.option('--password', '-p', is_flag=True, help="Prompt for password")
@click.option('--debug', '-d', is_flag=True, help='Show values used')
@click.option('--version3', '-3', is_flag=True, help='Support obsolete 3.x.x firmware')
def user_auth(username, token=None, password=None, prompt=None, totp=None, psbt_file=None, debug=False, version3=False):
    """
    Indicate specific user is present (for HSM).

    Username and 2FA (TOTP, 6-digits) value or password are required. To use
    password, the PSBT file in question must be provided.
    """
    import time
    from hmac import HMAC
    from hashlib import pbkdf2_hmac, sha256

    dryrun = True
    with get_device() as dev:
        dev.check_mitm()

        if psbt_file or password:
            if psbt_file:
                psbt_hash = sha256(psbt_file.read()).digest()
                dryrun = False
            else:
                psbt_hash = bytes(32)

            pw = token or click.prompt('Password (hidden)', hide_input=True)
            secret = dev.hash_password(pw.encode('utf8'), v3=version3)

            token = HMAC(secret, msg=psbt_hash, digestmod=sha256).digest()

            if debug:
                click.echo("  secret = %s" % B2A(secret))
                click.echo("    salt = %s" % B2A(salt))

            totp_time = 0
        else:
            if not token:
                token = click.prompt('2FA Token (6 digits)', hide_input=False)

            if len(token) != 6 or not token.isdigit():
                raise click.UsageError("2FA Token must be 6 decimal digits")

            token = token.encode('ascii')

            now = int(time.time())
            if now % 30 < 5:
                click.echo("NOTE: TOTP was on edge of expiry limit! Might not work.")
            totp_time = now // 30

        #raise click.UsageError("Need PSBT file as part of HMAC for password")

        assert token and len(token) in {6, 32}
        username = username.encode('ascii')

        if debug:
            click.echo(" username = %s" % username.decode('ascii'))
            click.echo("    token = %s" % (B2A(token) if len(token) > 6 else token.decode('ascii')))
            click.echo("totp_time = %d" % totp_time)

        resp = dev.send_recv(CCProtocolPacker.user_auth(username, token, totp_time))

        if not resp:
            click.echo("Correct or queued")
        else:
            click.echo(f'Problem: {resp}')


@main.command('get-locker')
def get_storage_locker():
    """Get the value held in the Storage Locker (not Bitcoin related, reserved for HSM use)"""
    with get_device() as dev:
        ls = dev.send_recv(CCProtocolPacker.get_storage_locker(), timeout=None)
        click.echo(ls)


keystore_keys = ["derivation", "hw_type", "label", "root_fingerprint", "soft_device_id", "xpub"]

@main.command('convert2cc')
@click.argument('file', type=click.Path(exists=True), required=True)
@click.option('--outfile', '-o', type=click.Path(),
              help="output file path where adjusted wallet file is written. "
                   "If this is not specified output is written to <original_file>_cc")
@click.option('--dry-run', '-n', default=False, is_flag=True, help="do not write files instead pretty print to console")
@click.option('--key', '-k', type=click.Choice(keystore_keys),
              help="Multisig wallet keystore dict key based on which to match correct keystore "
                   "(for example hw_type or root_fingerprint). Option required for multisig wallets if coldcard not connected")
@click.option('--val', '-v', type=str, help="Multisig wallet value to match for specified key "
                                            "(for example ledger[hw_type] or fffffff0[root_fingerprint])"
                                            "Option required for multisig wallets if coldcard not connected")
def electrum_convert2cc(file, outfile, dry_run, key, val):
    """
    Convert electrum wallet file to coldcard.

    Adjusts electrum wallet file to work with Coldcard. Under the hood this command changes
    values in keystore dict in electrum wallet file. 'hw_type' is changed to coldcard. 'soft_device_id' is set to null.
    'ckcc_xpub' is added (if coldcard is connected). And 'label' is built using 'Coldcard' + master fingerprint.

    Your Coldcard does not need to be connected, but it is better to have it connected because it can be checked whether
    Coldcard and wallet file describe the same wallet.

    If no '--outfile/-o' is specified, new wallet file will be created in same location with '_cc' suffix.

    To convert2cc multisig wallet file, specify --key/--val that define the search for correct keystore.
    For example if one has 2of3 multisig (ledger, trezor, colcdard) and wants to coldardify trezor:
       ckcc convert2cc /file/path/to/your/multisig_wallet --key hw_type --val trezor
    You do not need to define --key/--val if your coldcard is connected (loaded with correct seed and derivation path
    of course). This will try to auto match correct keystore based on root_fingerprint key obtained from connected
    coldcard.


    Rationale:
      Users may want to switch their hardware wallet vendor. Yet they want to keep all of their electrum data
      (labels, contacts, payment requests...). Another possibility is when someone's hww gets lost or broken,
      and they still have a seed, this seed can be loaded to new Coldcard (check https://coldcard.com/docs/import)
      and their previous electrum wallet can be coldcardified.

    * Does not work with encrypted wallet files - please decrypt first via electrum interface.
    """
    if file == outfile:
        click.echo("'FILE' and '--outfile' cannot be the same")
        sys.exit(1)
    try:
        # this may be changed to context manager once https://github.com/Coldcard/ckcc-protocol/pull/14 gets merged
        dev = get_device()
    except KeyError:
        dev = None

    try:
        # open file only for reading and close it immediately after it is loaded into memory
        with open(file, "r") as f:
            wallet_str = f.read()
        new_wallet_str = convert2cc(wallet_str=wallet_str, dev=dev, key=key, val=val)
    except json.JSONDecodeError as e:
        click.echo("Failed to load wallet file {}".format(e))
        sys.exit(1)
    except Exception as e:
        click.echo("convert2cc failed: {}".format(e))
        sys.exit(1)

    if dry_run:
        click.echo(new_wallet_str)
    else:
        if outfile is None:
            outfile = filepath_append_cc(file)
        try:
            with open(outfile, "w") as f:
                f.write(new_wallet_str)
                click.echo("New wallet file created: {}".format(outfile))
        except Exception as e:
            click.echo("Failed to dump wallet file: {}".format(e))
            sys.exit(1)

    if dev:
        dev.close()

# EOF<|MERGE_RESOLUTION|>--- conflicted
+++ resolved
@@ -47,17 +47,6 @@
     else:
         return _sys_excepthook(ty, val, tb)
 sys.excepthook=my_hook
-
-<<<<<<< HEAD
-=======
-B2A = lambda x: b2a_hex(x).decode('ascii')
-
-
-def xfp2str(xfp):
-    # Standardized way to show an xpub's fingerprint... it's a 4-byte string
-    # and not really an integer. Used to show as '0x%08x' but that's wrong endian.
-    return b2a_hex(struct.pack('<I', xfp)).decode('ascii').upper()
->>>>>>> 359aca85
 
 
 @contextlib.contextmanager
